"""
Processing script for initial ED admission processing.

Author: Henrique Aguiar
Last Updated: 15 May 2023

This files processes MIMIC-IV-ED admissions. The following steps are performed:

    - Computed intime/outtime for each ED admission;
    - Select admissions with ED as first admission;
    - Remove admissions admitted to special wards, such as Partum and Psychiatry;
    - Compute the following transfer location;
    - Add core patient information (i.e. demographic);
    - Remove patients that are too ill or not ill enough (ESI = 1,5).
    - Save processed data.
"""

# Import Libraries
import json
import os

import pandas as pd

# Important for pandas bar progress
from tqdm import tqdm

tqdm.pandas()

# Test functions to check processing
import src.data_processing.MIMIC.test_functions as tests


# ------------------------------------ // --------------------------------------
"""
List of variables used for processing. These are pre-defined in the PROCESSING_DEFAULT_CONFIG file.

Data_FD: where the raw data is saved.
SAVE_FD: folder path of interim data saving.

ID_COLUMNS: identifiers for admissions, patients and hospital stays.
TIME_COLUMNS: list of datetime object columns.
WARDS_TO_REMOVE: list of special wards where patients were transferred to and which represent unique populations. This
list includes Partum and Psychiatry wards, as well as further ED observations, which generally take place when 
the hospital is full.

AGE_LOWER_BOUND: minimum age of patients.
PATIENT_INFO: characteristic information for each patient.
NEXT_TRANSFER_INFO: list of important info to keep related to the subsequent transfer from ED.
"""

with open("src/data_processing/MIMIC/MIMIC_PROCESSING_DEFAULT_VARS.json", "r") as f:
    DEFAULT_CONFIG = json.load(f)
    f.close()

if not os.path.exists(DEFAULT_CONFIG["SAVE_FD"]):
    os.makedirs(DEFAULT_CONFIG["SAVE_FD"])


# ============================ AUXILIARY FUNCTIONS ============================

def _compute_earliest_transfer_if_exists(df: pd.DataFrame) -> pd.Series:
    """
    Given dataset df DataFrame of patient admission transfers information, compute the second transfer.
    df includes already ONLY transfers that are not the first transfer. Therefore, we want to select the
    earliest transfer.

    Params:
    - df: pd.DataFrame (or Series) with patient transfer information, including careunit, eventtype, intime
    and outime.

    Outputs:
    - pd.Series with second transfer information, including

    """

    # Get first intime for transfer
    _df = df[df["intime"] == df["intime"].min()]

    # If multiple such occurrences, select the one with the earliest outtime
    if _df.shape[0] > 1:
        _df = _df.query("outtime == @_df.outtime.min()")

    # If there are still multiple such transfers with the registered intime and outtime, select the first one
    if _df.shape[0] > 1:
        _df = _df.iloc[0, :]

    # Return the second transfer information
    return _df


# ============================ MAIN FILE COMPUTATION ============================
def main():
    """
    First, Tables are Loaded. We load 4 tables:
    
    - patients_core: from core/patients filepath. This is a dataframe of patient centralised admission information. 
    We compute and extract base patient information.
    
    - transfer_core: from core/transfers.csv filepath. This is a dataframe with a list of transfers for each patient.
    Includes admissions to ED, but also transfers to wards in the hospital, ICUs, etc...
    
    - admissions_ed: from ed/edstays.csv filepath. This is a dataframe of patient information indicating relevant
    information for any ED admission.
    
    - triage_ed: from ed/triage.csv filepath. This is a dataframe of patient ED admission indicating triage assessments.
    """

    # Print Information
    print("\n\n ======= PROCESSING MIMIC ADMISSIONS ======= \n\n")

    # Hospital Core
    patients_core = pd.read_csv(DEFAULT_CONFIG["DATA_FD"] + "core/patients.csv",
                                index_col=None, header=0, low_memory=False)
    transfers_core = pd.read_csv(DEFAULT_CONFIG["DATA_FD"] + "core/transfers.csv",
                                index_col=None, header=0, low_memory=False, parse_dates=["intime", "outtime"])

    # ED Admission
    admissions_ed = pd.read_csv(DEFAULT_CONFIG["DATA_FD"] + "ed/edstays.csv",
                                index_col=None, header=0, low_memory=False, parse_dates=["intime", "outtime"])
    triage_ed = pd.read_csv(DEFAULT_CONFIG["DATA_FD"] + "ed/triage.csv", index_col=None, header=0, low_memory=False)

    """
    Step 1: Extract relevant information from admission core data.
        a) For each patient, consider only the first observed ED admission (based on in-time). If there are multiple
        admissions with the same intime, keep the admission with the latest out-time.
    """

    # Assertion checks for duplicates and missing values
    tests.test_unique_stays(admissions_ed)
    tests.test_non_missing_stays_and_times(admissions_ed)

    # Compute the first intime and last outtime per patient
    admissions_ed_S1 = (
        admissions_ed
        .groupby("subject_id", as_index=True)
        .progress_apply(lambda x: x[x.intime == x.intime.min()])  # select first intime per patient
        .reset_index(drop=True)
        .groupby("subject_id", as_index=True)
        .progress_apply(lambda x: x[x.outtime == x.outtime.max()])  # select last outtime within the remaining
        .reset_index(drop=True)
    )

    # Assertion checks
    tests.test_single_admission_per_patient(admissions_ed_S1)
    tests.test_outtime_after_intime(admissions_ed_S1)

    # Save data
    admissions_ed_S1.to_csv(DEFAULT_CONFIG["SAVE_FD"] + "admissions_ed_S1.csv", index=False, header=True)
    print("=", end="\r")    

    """
    Step 2: Subset based on ward data:
        a) Remove admissions where the first ward is not the Emergency Department.
    """

    # Within the list of transfers, subset to list of above patients, and identify the first ward for each patient.
<<<<<<< HEAD
    patients_ed_first_ward = (transfers_core
                        .query("subject_id in @admissions_ed_S1.subject_id.values")  # subset to current pats.
                        .groupby("subject_id", as_index=True)  # compute per patient
                        .progress_apply(lambda x: x[x.intime == x.intime.min()])  # select first transfer intime
                        .reset_index(drop=True)
                        .query("careunit == 'Emergency Department'")  # remove patients with non-ED first ward
                        .query("eventtype == 'ED'")  # remove patients with non-ED first event type
                        )
=======
    patients_ed_first_ward = (
        transfers_core
        .query("subject_id in @admissions_ed_S1.subject_id.values")  # subset to current pats.
        .groupby("subject_id", as_index=True)  # compute per patient
        .progress_apply(lambda x: x[x.intime == x.intime.min()])  # select first transfer intime
        .reset_index(drop=True)
        .query("careunit == 'Emergency Department'")  # remove patients with non-ED first ward
        .query("eventtype == 'ED'")  # remove patients with non-ED first event type
    )
>>>>>>> abd4f29c
    # Note that the code above does not care that some transfers might be recorded multiple times (e.g. same intime)

    # Select only those admissions from S1 that match the admissions we identified previously
    admissions_ed_S2 = (
        patients_ed_first_ward # Merge will consider only those rows from S1 and patients_ed_first_ward
        .merge(admissions_ed_S1, on=["subject_id", "hadm_id", "intime", "outtime"], how="inner")
        # Drop Rows that have missing values in the stay_id column
        .dropna(subset=["stay_id"])
        .reset_index(drop=True)
    )

    # Check correct processing - i.e. did the correct admissions and patients get merged?
    tests.test_is_correctly_merged(admissions_ed_S2)
    print("==", end="\r")

    # Save to CSV
    admissions_ed_S2.to_csv(DEFAULT_CONFIG["SAVE_FD"] + "admissions_S2.csv", index=True, header=True)

    """
    Step 3: We look at eventual patient hospital transfers.
        a) For each patient, consider all admissions after ED (defined as intime > ED intime)
        b) Identify patients without further admissions;
        c) Identify patients with further admissions into non-admissable wards (e.g. Partum, Psychiatry);
        d) Remove patients satisfying (b) and (c) from the list of patients.
    """

    # Compute list of second or later ward transfers for our patients
<<<<<<< HEAD
    admissible_transfers_post_ED = (transfers_core
                                    .query("subject_id in @admissions_ed_S2.subject_id.values")  # subset to current
                                    # pats.
                                    .groupby("subject_id", as_index=True)  # get list of transfers per patient
                                    .progress_apply(lambda x: (x
                                                            .query("intime > @x.intime.min()")
                                                            .sort_values("intime")
                                                            )
                                                    )  # Select transfer after first transfer, and sort values
                                    .reset_index(drop=True)  # Reset index
                                    .groupby("subject_id", as_index=True)  # Filter per patient
                                    .filter(lambda x: ~ x.careunit.isin(DEFAULT_CONFIG["WARDS_TO_REMOVE"]).any())
                                    # Remove patients with transfers to irrelevant wards
                                    .reset_index(drop=True)  # Reset index again after groupby
=======
    admissible_transfers_post_ED = (
        transfers_core
        .query("subject_id in @admissions_ed_S2.subject_id.values")  # subset to current pats.
        .groupby("subject_id", as_index=True)  # get list of transfers per patient
        .progress_apply(lambda x: (x
                                    .query("intime > @x.intime.min()")
                                    .sort_values("intime")
>>>>>>> abd4f29c
                                    )
                        )  # Select transfer after first transfer, and sort values
        .reset_index(drop=True)  # Reset index
        .groupby("subject_id", as_index=True)  # Filter per patient
        .filter(lambda x: ~ x.careunit.isin(DEFAULT_CONFIG["WARDS_TO_REMOVE"]).any())
        # Remove patients with transfers to irrelevant wards
        .reset_index(drop=True)  # Reset index again after groupby
    )

    # Compute the first ward after ED (if exists)
<<<<<<< HEAD
    wards_immediately_after_ED = (admissible_transfers_post_ED
                                .groupby("subject_id", as_index=True)  # Compute second ward per patient
                                .progress_apply(_compute_earliest_transfer_if_exists)  # Compute second ward info
                                .reset_index(drop=True)
                                )

    # Finally, merge the dataframes and remove empty rows for stay id - this is also important for estimating ESI
    ED_admissions_and_next_admissions = (wards_immediately_after_ED
                                        .merge(admissions_ed_S2, on=["subject_id", "hadm_id"], how="right",
                                            suffixes=("_next", ""))
                                        .dropna(subset=["stay_id"])
                                        )

    # Add patient core information
    admissions_ed_S3 = (ED_admissions_and_next_admissions
                        .merge(patients_core, on="subject_id", how="inner")
                        .reset_index(drop=True)
                        )
    # Test and save
    
=======
    wards_immediately_after_ED = (
        admissible_transfers_post_ED
        .groupby("subject_id", as_index=True)  # Compute second ward per patient
        .progress_apply(_compute_earliest_transfer_if_exists)  # Compute second ward info
        .reset_index(drop=True)
    )

    # Finally, merge the dataframes and remove empty rows for stay id - this is also important for estimating ESI
    ED_admissions_and_next_admissions = (
        wards_immediately_after_ED
        .merge(admissions_ed_S2, on=["subject_id", "hadm_id"], how="right",
            suffixes=("_next", ""))
        .dropna(subset=["stay_id"])
    )

    # Add patient core information
    admissions_ed_S3 = (
        ED_admissions_and_next_admissions
        .merge(patients_core, on="subject_id", how="inner")
        .reset_index(drop=True)
    )

    # Save
>>>>>>> abd4f29c
    admissions_ed_S3.to_csv(DEFAULT_CONFIG["SAVE_FD"] + "admissions_S3.csv", index=True, header=True)
    print("===", end="\r")

    """
    Step 4: 
        Feature Extraction - Derive age and ESI. Convert DoD to datetime. Convert gender to 1 (M) or 0 (F).
        Cohort Selection based on age (above admissable threshold) and ESI (2, 3, 4) - missing not allowed.
        Remove mismatches between admission times (intime, outtime, intime_next, outtime_next) <= deattime.
        Removing features that are not needed.
    """

    # Feature Processing
    admissions_ed_S4 = (
        admissions_ed_S3
        .assign(age=lambda x: x.intime.dt.year - x.anchor_year + x.anchor_age)  # derive age
        # derive ESI from triage_ed data
        .assign(ESI=lambda x: triage_ed.set_index("stay_id").loc[x.stay_id.values, "acuity"].values)
        .assign(deathtime=lambda x: pd.to_datetime(x.dod, format="%Y-%m-%d"))
        .assign(gender=lambda x: x.loc[:, "gender"].replace(["M", "F"], [1,0]))
        .query("age >= @DEFAULT_CONFIG['AGE_LOWER_BOUND']", engine="python")  # remove patients below age threshold
        .query("ESI in [2,3,4]")  # remove patients with ESI 1 or 5
        .dropna(subset=["ESI"])  # Remove patients with missing ESI
        .query("intime.dt.date <= deathtime | deathtime.isna()", engine="python")  # Remove if intime > deathtime
        .query("outtime.dt.date <= deathtime | deathtime.isna()", engine="python")  # Remove if outtime > deathtime
        .query("intime_next.dt.date <= deathtime | deathtime.isna()", engine="python")  # Remove if intt_next > deathtime
        .query("outtime_next.dt.date <= deathtime | deathtime.isna()", engine="python")  # Remove if outt_next > deathtime
        .drop(labels=["anchor_year", "anchor_age", "anchor_year_group", "dod"], axis=1)  # remove feats
    )

    # Check Correct Processing
    tests.test_age_ESI_processed_successfully(admissions_ed_S4)

    # Save to CSV
    admissions_ed_S4.to_csv(DEFAULT_CONFIG["SAVE_FD"] + "admissions_S4.csv", index=True, header=True)
    print("====", end="\r")

    # Final processing Check
    tests.test_admissions_processed_correctly(admissions_ed_S4)
    admissions_ed_S4.to_csv(DEFAULT_CONFIG["SAVE_FD"] + "admissions_intermediate.csv", index=True, header=True)
    print("=====", end="\r")


if __name__ == "__main__":
    main()<|MERGE_RESOLUTION|>--- conflicted
+++ resolved
@@ -154,16 +154,7 @@
     """
 
     # Within the list of transfers, subset to list of above patients, and identify the first ward for each patient.
-<<<<<<< HEAD
-    patients_ed_first_ward = (transfers_core
-                        .query("subject_id in @admissions_ed_S1.subject_id.values")  # subset to current pats.
-                        .groupby("subject_id", as_index=True)  # compute per patient
-                        .progress_apply(lambda x: x[x.intime == x.intime.min()])  # select first transfer intime
-                        .reset_index(drop=True)
-                        .query("careunit == 'Emergency Department'")  # remove patients with non-ED first ward
-                        .query("eventtype == 'ED'")  # remove patients with non-ED first event type
-                        )
-=======
+
     patients_ed_first_ward = (
         transfers_core
         .query("subject_id in @admissions_ed_S1.subject_id.values")  # subset to current pats.
@@ -173,7 +164,6 @@
         .query("careunit == 'Emergency Department'")  # remove patients with non-ED first ward
         .query("eventtype == 'ED'")  # remove patients with non-ED first event type
     )
->>>>>>> abd4f29c
     # Note that the code above does not care that some transfers might be recorded multiple times (e.g. same intime)
 
     # Select only those admissions from S1 that match the admissions we identified previously
@@ -201,22 +191,6 @@
     """
 
     # Compute list of second or later ward transfers for our patients
-<<<<<<< HEAD
-    admissible_transfers_post_ED = (transfers_core
-                                    .query("subject_id in @admissions_ed_S2.subject_id.values")  # subset to current
-                                    # pats.
-                                    .groupby("subject_id", as_index=True)  # get list of transfers per patient
-                                    .progress_apply(lambda x: (x
-                                                            .query("intime > @x.intime.min()")
-                                                            .sort_values("intime")
-                                                            )
-                                                    )  # Select transfer after first transfer, and sort values
-                                    .reset_index(drop=True)  # Reset index
-                                    .groupby("subject_id", as_index=True)  # Filter per patient
-                                    .filter(lambda x: ~ x.careunit.isin(DEFAULT_CONFIG["WARDS_TO_REMOVE"]).any())
-                                    # Remove patients with transfers to irrelevant wards
-                                    .reset_index(drop=True)  # Reset index again after groupby
-=======
     admissible_transfers_post_ED = (
         transfers_core
         .query("subject_id in @admissions_ed_S2.subject_id.values")  # subset to current pats.
@@ -224,7 +198,6 @@
         .progress_apply(lambda x: (x
                                     .query("intime > @x.intime.min()")
                                     .sort_values("intime")
->>>>>>> abd4f29c
                                     )
                         )  # Select transfer after first transfer, and sort values
         .reset_index(drop=True)  # Reset index
@@ -235,28 +208,6 @@
     )
 
     # Compute the first ward after ED (if exists)
-<<<<<<< HEAD
-    wards_immediately_after_ED = (admissible_transfers_post_ED
-                                .groupby("subject_id", as_index=True)  # Compute second ward per patient
-                                .progress_apply(_compute_earliest_transfer_if_exists)  # Compute second ward info
-                                .reset_index(drop=True)
-                                )
-
-    # Finally, merge the dataframes and remove empty rows for stay id - this is also important for estimating ESI
-    ED_admissions_and_next_admissions = (wards_immediately_after_ED
-                                        .merge(admissions_ed_S2, on=["subject_id", "hadm_id"], how="right",
-                                            suffixes=("_next", ""))
-                                        .dropna(subset=["stay_id"])
-                                        )
-
-    # Add patient core information
-    admissions_ed_S3 = (ED_admissions_and_next_admissions
-                        .merge(patients_core, on="subject_id", how="inner")
-                        .reset_index(drop=True)
-                        )
-    # Test and save
-    
-=======
     wards_immediately_after_ED = (
         admissible_transfers_post_ED
         .groupby("subject_id", as_index=True)  # Compute second ward per patient
@@ -280,7 +231,6 @@
     )
 
     # Save
->>>>>>> abd4f29c
     admissions_ed_S3.to_csv(DEFAULT_CONFIG["SAVE_FD"] + "admissions_S3.csv", index=True, header=True)
     print("===", end="\r")
 
