"""
Processing script for initial ED admission processing.

Author: Henrique Aguiar
Last Updated: 15 March 2023

This files processes MIMIC-IV-ED admissions. The following steps are performed:

    - Computed intime/outtime for each ED admission;
    - Select admissions with ED as first admission;
    - Remove admissions admitted to special wards, such as Partum and Psychiatry;
    - Compute the following transfer location;
    - Add core patient information (i.e. demographic);
    - Remove patients that are too ill or not ill enough (ESI = 1,5).
    - Save processed data.
"""

# Import Libraries
import json
import os

import pandas as pd

# Important for pandas bar progress
from tqdm import tqdm

tqdm.pandas()

# Test functions to check processing
import src.data_processing.MIMIC.test_functions as tests

# ------------------------------------ // --------------------------------------
"""
List of variables used for processing. These are pre-defined in the PROCESSING_DEFAULT_CONFIG file.

Data_FD: where the data is saved.
SAVE_FD: folder path of interim data saving.
ID_COLUMNS: identifiers for admissions, patients and hospital stays.
TIME_COLUMNS: list of datetime object columns.
WARDS_TO_REMOVE: list of special wards where patients were transferred to and which represent unique populations. This
list includes Partum and Psychiatry wards, as well as further ED observations, which generally take place when 
the hospital is full.
AGE_LOWER_BOUND: minimum age of patients.
PATIENT_INFO: characteristic information for each patient.
NEXT_TRANSFER_INFO: list of important info to keep related to the subsequent transfer from ED.
"""

with open("src/data_processing/MIMIC/MIMIC_PROCESSING_DEFAULT_VARS.json", "r") as f:
    DEFAULT_CONFIG = json.load(f)
    f.close()

if not os.path.exists(DEFAULT_CONFIG["SAVE_FD"]):
    os.makedirs(DEFAULT_CONFIG["SAVE_FD"])


# ============================ AUXILIARY FUNCTIONS ============================

def _compute_earliest_transfer_if_exists(df: pd.DataFrame) -> pd.Series:
    """
    Given dataset df DataFrame of patient admission transfers information, compute the second transfer.
    df includes already ONLY transfers that are not the first transfer. Therefore, we want to select the
    earliest transfer.

    Params:
    - df: pd.DataFrame (or Series) with patient transfer information, including careunit, eventtype, intime
    and outime.

    Outputs:
    - pd.Series with second transfer information, including

    """

    # Get first intime for transfer
    _df = df[df["intime"] == df["intime"].min()]

    # If multiple such occurrences, select the one with the earliest outtime
    if _df.shape[0] > 1:
        _df = _df.query("outtime == @_df.outtime.min()")

    # If there are still multiple such transfers with the registered intime and outtime, select the first one
    if _df.shape[0] > 1:
        _df = _df.iloc[0, :]

    # Return the second transfer information
    return _df


# ============================ MAIN FILE COMPUTATION ============================
def main():
    """
    First, Tables are Loaded. We load 4 tables:
    
    - patients_core: from core/patients filepath. This is a dataframe of patient centralised admission information. 
    We compute and extract base patient information.
    
    - transfer_core: from core/transfers.csv filepath. This is a dataframe with a list of transfers for each patient.
    Includes admissions to ED, but also transfers to wards in the hospital, ICUs, etc...
    
    - admissions_ed: from ed/edstays.csv filepath. This is a dataframe of patient information indicating relevant
    information for any ED admission.
    
    - triage_ed: from ed/triage.csv filepath. This is a dataframe of patient ED admission indicating triage assessments.
    """

    # Hospital Core
    patients_core = pd.read_csv(DEFAULT_CONFIG["DATA_FD"] + "core/patients.csv",
                                index_col=None, header=0, low_memory=False)
    transfers_core = pd.read_csv(DEFAULT_CONFIG["DATA_FD"] + "core/transfers.csv",
                                 index_col=None, header=0, low_memory=False, parse_dates=["intime", "outtime"])

    # ED Admission
    admissions_ed = pd.read_csv(DEFAULT_CONFIG["DATA_FD"] + "ed/edstays.csv",
                                index_col=None, header=0, low_memory=False, parse_dates=["intime", "outtime"])
    triage_ed = pd.read_csv(DEFAULT_CONFIG["DATA_FD"] + "ed/triage.csv", index_col=None, header=0, low_memory=False)

    """
    Step 1: Extract relevant information from admission core data.
        a) For each patient, consider only the first observed ED admission (based on in-time). If there are multiple
        admissions with the same intime, keep the admission with the latest out-time.
    """

    # Assertion checks for duplicates and missing values
    tests.test_unique_stays(admissions_ed)
    tests.test_non_missing_stays_and_times(admissions_ed)

    # Compute the first intime and last outtime per patient
    admissions_ed_S1 = (admissions_ed
                        .groupby("subject_id", as_index=True)
                        .progress_apply(lambda x: x[x.intime == x.intime.min()])  # select first intime
                        # per patient
                        .reset_index(drop=True)
                        .groupby("subject_id", as_index=True)
                        .progress_apply(lambda x: x[x.outtime == x.outtime.max()])  # select last outtime within
                        # the remaining
                        .reset_index(drop=True)
                        )

    # Assertion checks
    tests.test_single_admission_per_patient(admissions_ed_S1)
    tests.test_outtime_after_intime(admissions_ed_S1)

    # Save data
    admissions_ed_S1.to_csv(DEFAULT_CONFIG["SAVE_FD"] + "admissions_ed_S1.csv", index=False, header=True)

    """
    Step 2: Subset based on ward data:
        a) Remove admissions where the first ward is not the Emergency Department.
    """

    # Within the list of transfers, subset to list of above patients, and identify the first ward for each patient.
    patients_ed_first_ward = (transfers_core
                              .query("subject_id in @admissions_ed_S1.subject_id.values")  # subset to current pats.
                              .groupby("subject_id", as_index=True)  # compute per patient
                              .progress_apply(lambda x: x[x.intime == x.intime.min()])  # select first transfer intime
                              .reset_index(drop=True)
                              .query("careunit == 'Emergency Department'")  # remove patients with non-ED first ward
                              .query("eventtype == 'ED'")  # remove patients with non-ED first event type
                              )
    # Note that the code above does not care that some transfers might be recorded multiple times (e.g. same intime)

    # Select only those admissions from S1 that match the admissions we identified previously
    admissions_ed_S2 = (patients_ed_first_ward
                        # Merge will consider only those rows from S1 and patients_ed_first_ward
                        .merge(admissions_ed_S1, on=["subject_id", "hadm_id", "intime", "outtime"], how="inner")
                        # Drop Rows that have missing values in the stay_id column
                        .dropna(subset=["stay_id"])
                        .reset_index(drop=True)
                        )

    # Check correct processing - i.e. did the correct admissions and patients get merged?
    tests.test_is_correctly_merged(admissions_ed_S2)

    # Save to CSV
    admissions_ed_S2.to_csv(DEFAULT_CONFIG["SAVE_FD"] + "admissions_S2.csv", index=True, header=True)

    """
    Step 3: We look at eventual patient hospital transfers.
        a) For each patient, consider all admissions after ED (defined as intime > ED intime)
        b) Identify patients without further admissions;
        c) Identify patients with further admissions into non-admissable wards (e.g. Partum, Psychiatry);
        d) Remove patients satisfying (b) and (c) from the list of patients.
    """

    # Compute list of second or later ward transfers for our patients
    admissible_transfers_post_ED = (transfers_core
                                    .query("subject_id in @admissions_ed_S2.subject_id.values")  # subset to current
                                    # pats.
                                    .groupby("subject_id", as_index=True)  # get list of transfers per patient
                                    .progress_apply(lambda x: (x
                                                               .query("intime > @x.intime.min()")
                                                               .sort_values("intime")
                                                               )
                                                    )  # Select transfer after first transfer, and sort values
                                    .reset_index(drop=True)  # Reset index
                                    .groupby("subject_id", as_index=True)  # Filter per patient
                                    .filter(lambda x: ~ x.careunit.isin(DEFAULT_CONFIG["WARDS_TO_REMOVE"]).any())
                                    # Remove patients with transfers to irrelevant wards
                                    .reset_index(drop=True)  # Reset index again after groupby
                                    )

    # Compute the first ward after ED (if exists)
    wards_immediately_after_ED = (admissible_transfers_post_ED
                                  .groupby("subject_id", as_index=True)  # Compute second ward per patient
                                  .progress_apply(_compute_earliest_transfer_if_exists)  # Compute second ward info
                                  .reset_index(drop=True)
                                  )

    # Finally, merge the dataframes and remove empty rows for stay id - this is also important for estimating ESI
    ED_admissions_and_next_admissions = (wards_immediately_after_ED
                                         .merge(admissions_ed_S2, on=["subject_id", "hadm_id"], how="right",
                                                suffixes=("_next", ""))
                                         .dropna(subset=["stay_id"])
                                         )

    # Add patient core information and compute age
    admissions_ed_S3 = (ED_admissions_and_next_admissions
                        .merge(patients_core, on="subject_id", how="inner")
                        .reset_index(drop=True)
                        )

<<<<<<< HEAD
    # Compute age and save
    admissions_ed_S3["age"] = admissions_ed_S3.intime.dt.year - admissions_ed_S3["anchor_year"] + admissions_ed_S3[
        "anchor_age"]
=======
    # Check Correct Processing
    tests.test_next_transfer_is_consistent(admissions_ed_S3)
    tests.test_is_correctly_merged(admissions_ed_S3)

    # Save to CSV
>>>>>>> a3669003
    admissions_ed_S3.to_csv(DEFAULT_CONFIG["SAVE_FD"] + "admissions_S3.csv", index=True, header=True)

    """
    Step 4: 
        Feature Extraction - Derive age and ESI. Convert DoD to datetime.
        Cohort Selection based on age (above admissable threshold) and ESI (2, 3, 4) - missing not allowed.
        Remove mismatches between admission times (intime, outtime, intime_next, outtime_next) <= deattime.
        Removing features that are not needed.
    """

    # Feature Processing
    admissions_ed_S4 = (admissions_ed_S3
                        .assign(age=lambda x: x.intime.dt.year - x.anchor_year + x.anchor_age)  # derive age
                        # derive ESI from triage_ed data
                        .assign(ESI=lambda x: triage_ed.set_index("stay_id").loc[x.stay_id.values, "acuity"].values)
                        .assign(deathtime=lambda x: pd.to_datetime(x.dod, format="%Y-%m-%d"))
                        .query("age >= @DEFAULT_CONFIG['AGE_LOWER_BOUND']")  # remove patients below age threshold
                        .query("ESI in [2,3,4]")  # remove patients with ESI 1 or 5
                        .dropna(subset=["ESI"])  # Remove patients with missing ESI
                        .query("intime.dt.date <= deathtime | deathtime.isna()")  # Remove if intime > deathtime
                        .query("outtime.dt.date <= deathtime | deathtime.isna()")  # Remove if outtime > deathtime
                        .query("intime_next.dt.date <= deathtime | deathtime.isna()")  # Remove if intt_next > deathtime
                        .query(
        "outtime_next.dt.date <= deathtime | deathtime.isna()")  # Remove if outt_next > deathtime
                        .drop(labels=["anchor_year", "anchor_age", "anchor_year_group", "dod"], axis=1)  # remove feats
                        )

    # Check Correct Processing
    tests.age_ESI_processed_successfully(admissions_ed_S4)

    # Save to CSV
    admissions_ed_S4.to_csv(DEFAULT_CONFIG["SAVE_FD"] + "admissions_S4.csv", index=True, header=True)

    # Final processing Check
    tests.admissions_processed_correctly(admissions_ed_S4)
    admissions_ed_S4.to_csv(DEFAULT_CONFIG["SAVE_FD"] + "admissions_intermediate.csv", index=True, header=True)


if __name__ == "__main__":
    main()<|MERGE_RESOLUTION|>--- conflicted
+++ resolved
@@ -217,18 +217,9 @@
                         .merge(patients_core, on="subject_id", how="inner")
                         .reset_index(drop=True)
                         )
-
-<<<<<<< HEAD
     # Compute age and save
     admissions_ed_S3["age"] = admissions_ed_S3.intime.dt.year - admissions_ed_S3["anchor_year"] + admissions_ed_S3[
         "anchor_age"]
-=======
-    # Check Correct Processing
-    tests.test_next_transfer_is_consistent(admissions_ed_S3)
-    tests.test_is_correctly_merged(admissions_ed_S3)
-
-    # Save to CSV
->>>>>>> a3669003
     admissions_ed_S3.to_csv(DEFAULT_CONFIG["SAVE_FD"] + "admissions_S3.csv", index=True, header=True)
 
     """
